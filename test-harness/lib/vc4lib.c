#include <stdio.h>

void __attribute__((noreturn)) hang_cpu() {
	/* disable interrupts  */
	__asm__ __volatile__ ("di");

	/* loop */
	for (;;) {
		__asm__ __volatile__ ("nop");
	}
}

<<<<<<< HEAD
/* void _exit (int status) */
/* { */
/*   printf("exited: %d\n", status); */
/*   register int r0 __asm__("r0") = status; */
/*   __asm__ __volatile__ ("sleep" : : "r" (r0)); */
/*   while(1) ;  // without this GCC thinks the function can exit */
/* } */
=======
void __attribute__((noreturn)) _exit (int status)
{
  printf("exited: %d\n", status);
  register int r0 __asm__("r0") = status;
  __asm__ __volatile__ ("sleep" : : "r" (r0));
  for(;;) ; // no, we don't return.
}
>>>>>>> 39f781b5
<|MERGE_RESOLUTION|>--- conflicted
+++ resolved
@@ -9,21 +9,3 @@
 		__asm__ __volatile__ ("nop");
 	}
 }
-
-<<<<<<< HEAD
-/* void _exit (int status) */
-/* { */
-/*   printf("exited: %d\n", status); */
-/*   register int r0 __asm__("r0") = status; */
-/*   __asm__ __volatile__ ("sleep" : : "r" (r0)); */
-/*   while(1) ;  // without this GCC thinks the function can exit */
-/* } */
-=======
-void __attribute__((noreturn)) _exit (int status)
-{
-  printf("exited: %d\n", status);
-  register int r0 __asm__("r0") = status;
-  __asm__ __volatile__ ("sleep" : : "r" (r0));
-  for(;;) ; // no, we don't return.
-}
->>>>>>> 39f781b5
