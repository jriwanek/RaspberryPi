--- conflicted
+++ resolved
@@ -13,7 +13,6 @@
 uint32_t g_CPUID;
 extern uint32_t irq_stack;
 
-<<<<<<< HEAD
 __attribute__((noreturn)) void
 _exit (int status)
 {
@@ -22,10 +21,9 @@
   __asm__ __volatile__ ("sleep" : : "r" (r0));
   for(;;); // make sure we don't return
 }
-=======
+
 extern void setup_exception_table();
 void setup_interrupts();
->>>>>>> 78b86969
 
 void __vc4_init(void) {
   setup_exception_table();
